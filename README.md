# 🌍 Sustainable Development Game

A Python-based educational dice game was designed.  
This project demonstrates modular software design, testing, and documentation best practices.

---

## 🧠 Overview

The **Sustainable Development Game** is a command-line Python game that simulates sustainability-related choices using dice mechanics.  
It emphasizes:
- Object-oriented design
- Persistent high score tracking
- Intelligent AI opponent (different difficulty levels)
- Clear module separation and reusability
- Automatically generated documentation and UML diagrams

<<<<<<< HEAD
=======
The Pig Dice Game is a simple but strategic dice game where a human player competes against an AI opponent.

Each player takes turns rolling a six-sided die to accumulate points.
If a player rolls a 1, their turn score resets to 0, and their turn ends immediately.
If they choose to hold, their turn score is added to their total score.
The first player to reach 100 points wins the game.

The AI opponent has six difficulty levels, each with unique strategies and risk profiles, from Noob to Legendary.


## 🧠 Intelligence System

The AI intelligence is implemented in src/intelligence.py
 through the DiceDifficulty class.

Each difficulty level defines:

- How many rolls it will attempt per turn
- How risky its strategy is (chance to keep rolling vs. hold early)
- Whether it plays safe when leading or aggressive when behind
- A per-turn cap to prevent unrealistic high turns
- A small, randomized chance of failure even on high levels (for realism)

| Difficulty | Rolls / Turn | Hold Threshold | Max Cap | Risk Style | Behavior |
|-------------|--------------|----------------|----------|-------------|-----------|
| **Noob** | 2 | 8 | 12 | 💤 Safe | Plays short turns, rarely busts |
| **Casual** | 4 | 12 | 18 | 😌 Mild | Slightly riskier, holds earlier |
| **Challenger** | 6 | 16 | 22 | ⚔️ Balanced | Even risk-reward |
| **Veteran** | 8 | 20 | 26 | 🎯 Moderate | Experienced player level |
| **Elite** | 10 | 22 | 28 | 🔥 High | Pushes limits, still cautious |
| **Legendary** | 12 | 24 | 32 | 💀 Extreme | Aggressive, near-perfect play |

>>>>>>> 6c46c5b2




## 🧩 UML Documentation

This project includes automatically generated UML diagrams to visualize the structure of the codebase.  
The diagrams are created using **Pyreverse** (part of `pylint`) with **Graphviz** to produce graphical outputs.

### 📘 Generating UML Diagrams

To generate UML diagrams, run the following command from the project root:

```bash
make uml
```

## 📚 Code Documentation (HTML)

This project supports **automatically generated HTML documentation** based on the Python docstrings and module structure.  
The documentation is created using **Sphinx**, a popular documentation generator for Python projects.

### 🧠 Generating Documentation

You can regenerate the documentation at any time by running:

```bash
make doc
 ```
<|MERGE_RESOLUTION|>--- conflicted
+++ resolved
@@ -15,8 +15,6 @@
 - Clear module separation and reusability
 - Automatically generated documentation and UML diagrams
 
-<<<<<<< HEAD
-=======
 The Pig Dice Game is a simple but strategic dice game where a human player competes against an AI opponent.
 
 Each player takes turns rolling a six-sided die to accumulate points.
@@ -49,7 +47,6 @@
 | **Elite** | 10 | 22 | 28 | 🔥 High | Pushes limits, still cautious |
 | **Legendary** | 12 | 24 | 32 | 💀 Extreme | Aggressive, near-perfect play |
 
->>>>>>> 6c46c5b2
 
 
 
